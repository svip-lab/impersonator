# Impersonator
PyTorch implementation of our ICCV 2019 paper:

Liquid Warping GAN: A Unified Framework for Human Motion Imitation, Appearance Transfer and Novel View Synthesis

**Please clone the newest codes.**

[[paper]](https://arxiv.org/pdf/1909.12224.pdf) [[website]](https://svip-lab.github.io/project/impersonator)

<p float="center">
	<img src='assets/visuals/motion/Sweaters-id_0000088807_4_full.jpg' width="135"/>
  	<img src='assets/visuals/motion/mixamo_0007_Sweaters-id_0000088807_4_full.gif' width="135"/>
  	<img src='assets/visuals/appearance/Sweaters-id_0000337302_4_full.jpg' width="135"/>
	<img src='assets/visuals/appearance/Sweaters-id_0000337302_4_full.gif' width="135"/>
	<img src='assets/visuals/novel/Jackets_Vests-id_0000071603_4_full.jpg' width="135"/>
    <img src='assets/visuals/novel/Jackets_Vests-id_0000071603_4_full.gif' width="135"/>
    <img src='assets/visuals/motion/009_5_1_000.jpg' width="135"/>    
  	<img src='assets/visuals/motion/mixamo_0031_000.gif' width="135"/>
  	<img src='assets/visuals/appearance/001_19_1_000.jpg' width="135"/>
	<img src='assets/visuals/appearance/001_19_1_000.gif' width="135"/>
	<img src='assets/visuals/novel/novel_3.jpg' width="135"/>
    <img src='assets/visuals/novel/novel_3.gif' width="135"/>
</p>

## Update News
- [x] 10/05/2019,  optimize the minimal requirements of GPU memory (at least `3.8GB` available).

## Getting Started
<<<<<<< HEAD
Python 3.6+, Pytorch 1.2, torchvision 0.4, cuda10.0, at least 8GB GPU memory and other requirements.
All codes are tested on Linux Distributions (Ubutun 16.04 is recommended), and other platforms have not been tested yet.
=======
Python 3.6+, Pytorch 1.2, torchvision 0.4, cuda10.0, at least `3.8GB` GPU memory and other requirements.
All codes are tested on Linux Distributions (Ubutun 16.04 is recommended), and other platforms have not been tested yet.

>>>>>>> ad173d32
### Requirements
``` bash
pip install -r requirements.txt
```

### Installation
```shell
cd thirdparty/neural_renderer
python setup.py install
```

### Download resources.
1. Download `pretrains.zip` from [OneDrive](https://1drv.ms/u/s!AjjUqiJZsj8whLNw4QyntCMsDKQjSg?e=L77Elv) or
[BaiduPan](https://pan.baidu.com/s/11S7Z6Jj3WAfVNxBWyBjW6w) and then move the pretrains.zip to 
the `assets` directory and unzip this file.

2. Download `checkpoints.zip` from [OneDrive](https://1drv.ms/u/s!AjjUqiJZsj8whLNyoEh67Uu0LlxquA?e=dkOnhQ) or
[BaiduPan](https://pan.baidu.com/s/1snolk6wphbuHtQ_DeSA06Q) and then 
unzip the `checkpoints.zip` and move them to `outputs` directory.

3. Download `samples.zip` from [OneDrive](https://1drv.ms/u/s!AjjUqiJZsj8whLNz4BqnSgqrVwAXoQ?e=bC86db) or
[BaiduPan](https://pan.baidu.com/s/1xAI96709Gvqahq9uYAEXYA), and then
unzip the `samples.zip` and move them to `assets` directory.


### Running Demo
If you want to get the results of the demo shown on the webpage, you can run the following scripts.
The results are saved in `./outputs/results/demos`

1. Demo of Motion Imitation
    ```bash
    python demo_imitator.py --gpu_ids 1
    ```
    
2. Demo of Appearance Transfer
    ```bash
    python demo_swap.py --gpu_ids 1
    ```

3. Demo of Novel View Synthesis
    ```bash
    python demo_view.py --gpu_ids 1
    ```
    
If you get the errors like `RuntimeError: CUDA out of memory`, please add the flag `--batch_size 1`, the minimal 
GPU memory is 3.8 GB.


### Running custom examples (Details)
If you want to test other inputs (source image and reference images **from yourself**), here are some examples.
Please replace the `--ip YOUR_IP` and `--port YOUR_PORT` for 
[Visdom](https://github.com/facebookresearch/visdom) visualization. 

1. Motion Imitation
    * source image from iPER dataset
    ```bash
    python run_imitator.py --gpu_ids 0 --model imitator --output_dir ./outputs/results/  \
        --src_path      ./assets/src_imgs/imper_A_Pose/009_5_1_000.jpg    \
        --tgt_path      ./assets/samples/refs/iPER/024_8_2    \
        --bg_ks 13  --ft_ks 3 \
        --has_detector  --post_tune  \
        --save_res --ip YOUR_IP --port YOUR_PORT
    ```
        
    * source image from DeepFashion dataset
    ```bash
    python run_imitator.py --gpu_ids 0 --model imitator --output_dir ./outputs/results/  \
    --src_path      ./assets/src_imgs/fashion_woman/Sweaters-id_0000088807_4_full.jpg    \
    --tgt_path      ./assets/samples/refs/iPER/024_8_2    \
    --bg_ks 25  --ft_ks 3 \
    --has_detector  --post_tune  \
    --save_res --ip YOUR_IP --port YOUR_PORT
    ```
        
    * source image from Internet
    ```bash
    python run_imitator.py --gpu_ids 0 --model imitator --output_dir ./outputs/results/  \
        --src_path      ./assets/src_imgs/internet/men1_256.jpg    \
        --tgt_path      ./assets/samples/refs/iPER/024_8_2    \
        --bg_ks 7   --ft_ks 3 \
        --has_detector  --post_tune --front_warp \
        --save_res --ip YOUR_IP --port YOUR_PORT
    ```
2. Appearance Transfer

    An example that source image from iPER and reference image from DeepFashion dataset.

    ```bash
    python run_swap.py --gpu_ids 0 --model imitator --output_dir ./outputs/results/  \
        --src_path      ./assets/src_imgs/imper_A_Pose/024_8_2_0000.jpg    \
        --tgt_path      ./assets/src_imgs/fashion_man/Sweatshirts_Hoodies-id_0000680701_4_full.jpg    \
        --bg_ks 13  --ft_ks 3 \
        --has_detector  --post_tune  --front_warp --swap_part body  \
        --save_res --ip http://10.10.10.100 --port 31102
    ```
3. Novel View Synthesis
    ```bash
    python run_view.py --gpu_ids 0 --model viewer --output_dir ./outputs/results/  \
    --src_path      ./assets/src_imgs/internet/men1_256.jpg    \
    --bg_ks 13  --ft_ks 3 \
    --has_detector  --post_tune --front_warp --bg_replace \
    --save_res --ip http://10.10.10.100 --port 31102
    ```
    
If you get the errors like `RuntimeError: CUDA out of memory`, please add the flag `--batch_size 1`, the minimal 
GPU memory is 3.8 GB.

The details of each running scripts are shown in [runDetails.md](doc/runDetails.md).
### Training from Scratch
The details are shown in [train.md](./doc/train.md) [TODO].

## Announcement
In our paper, the results of LPIPS reported in Table 1, are calculated by **1 – distance score**; 
thereby, the larger is more similar between two images. The beginning intention of using **1 – distance score** is that it is more accurate to meet the definition of **Similarity** in LPIPS.

However, most other papers use the original definition that LPIPS = distance score; 
therefore, to eliminate the ambiguity and make it consistent with others, 
we update the results in Table 1 with the original definition in the [latest paper](https://arxiv.org/pdf/1909.12224.pdf).

## Citation
![thunmbnail](assets/thumbnail.jpg)
```
@InProceedings{lwb2019,
    title={Liquid Warping GAN: A Unified Framework for Human Motion Imitation, Appearance Transfer and Novel View Synthesis},
    author={Wen Liu and Zhixin Piao, Min Jie, Wenhan Luo, Lin Ma and Shenghua Gao},
    booktitle={The IEEE International Conference on Computer Vision (ICCV)},
    year={2019}
}
```<|MERGE_RESOLUTION|>--- conflicted
+++ resolved
@@ -26,14 +26,9 @@
 - [x] 10/05/2019,  optimize the minimal requirements of GPU memory (at least `3.8GB` available).
 
 ## Getting Started
-<<<<<<< HEAD
-Python 3.6+, Pytorch 1.2, torchvision 0.4, cuda10.0, at least 8GB GPU memory and other requirements.
-All codes are tested on Linux Distributions (Ubutun 16.04 is recommended), and other platforms have not been tested yet.
-=======
 Python 3.6+, Pytorch 1.2, torchvision 0.4, cuda10.0, at least `3.8GB` GPU memory and other requirements.
 All codes are tested on Linux Distributions (Ubutun 16.04 is recommended), and other platforms have not been tested yet.
 
->>>>>>> ad173d32
 ### Requirements
 ``` bash
 pip install -r requirements.txt
