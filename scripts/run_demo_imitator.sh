<<<<<<< HEAD
#python demo.py --gpu_ids 9 \
#    --model imitator \
#    --gen_name impersonator \
#    --dataset_mode  mi_v2 \
#    --name impersonator_02 \
#    --output_dir  '' \
#    --image_size 256  \
#    --map_name uv_seg   \
#    --src_path /public/liuwen/p300/imgs/3.jpg    \
#    --tgt_path /public/liuwen/p300/ImPer/motion_transfer_HD/024/8/2/0695.jpg  --visual \
#    --ip http://10.19.129.76 \
#    --port 10086 \
#    --checkpoints_dir /public/liuwen/p300/models --do_saturate_mask  \
#    --bg_replace


#3_256.jpg  google1.jpg  ins1.jpg  ins3.jpg  ins5.jpg  ins7.jpg  men1_256.jpg
#8_256.jpg  google2.jpg  ins2.jpg  ins4.jpg  ins6.jpg  ins8.jpg  women1_256.jpg
=======
## AI Docker, impersonator in ICCV
python demo.py --gpu_ids 9 \
    --model imitator \
    --gen_name impersonator \
    --dataset_mode  mi_v2 \
    --name impersonator_02 \
    --output_dir  '' \
    --image_size 256  \
    --map_name uv_seg   \
    --src_path /public/liuwen/p300/imgs/3.jpg    \
    --tgt_path /public/liuwen/p300/ImPer/motion_transfer_HD/024/8/2/0695.jpg  --visual \
    --ip http://10.19.129.76 \
    --port 10086 \
    --checkpoints_dir /public/liuwen/p300/models --do_saturate_mask  \
    --bg_replace
>>>>>>> e6b418dc

## RTX 01, impersonator v3 (currently works)
python demo_imitator.py --gpu_ids 0 \
    --model imitator_v2 \
    --gen_name impersonator \
    --name impersonator_mi \
    --checkpoints_dir pretrains/models \
    --output_dir meta_train/impersonator_mi  \
    --image_size 256  --map_name uv_seg   \
<<<<<<< HEAD
    --ip http://10.10.10.100 --port  8096 \
    --bg_model meta_train/background_inpaintor/net_epoch_50_id_G.pth \
    --src_path meta_train/samples/all_img/men1_256.jpg    \
    --tgt_path meta_train/samples/ref_imgs/2  \
    --pri_path meta_train/samples/ref_imgs/1  \
    --has_detector  --bg_ks 7 --ft_ks 3  \
    --front_warp \
    --visual
=======
    --ip http://10.10.10.100 --port 31102   \
    --bg_model /root/poseGANs/meta_train/background_inpaintor/net_epoch_50_id_G.pth \
    --src_path /root/poseGANs/meta_train/samples/all_img/men1_256.jpg    \
    --tgt_path /root/poseGANs/meta_train/samples/ref_imgs/2  \
    --pri_path /root/poseGANs/meta_train/samples/ref_imgs/1  \
    --has_detector  --bg_ks 7 --ft_ks 3  --front_warp --post_tune --visual


3_256.jpg  men1_256.jpg 8_256.jpg  women1_256.jpg
>>>>>>> e6b418dc
<|MERGE_RESOLUTION|>--- conflicted
+++ resolved
@@ -1,4 +1,3 @@
-<<<<<<< HEAD
 #python demo.py --gpu_ids 9 \
 #    --model imitator \
 #    --gen_name impersonator \
@@ -17,23 +16,6 @@
 
 #3_256.jpg  google1.jpg  ins1.jpg  ins3.jpg  ins5.jpg  ins7.jpg  men1_256.jpg
 #8_256.jpg  google2.jpg  ins2.jpg  ins4.jpg  ins6.jpg  ins8.jpg  women1_256.jpg
-=======
-## AI Docker, impersonator in ICCV
-python demo.py --gpu_ids 9 \
-    --model imitator \
-    --gen_name impersonator \
-    --dataset_mode  mi_v2 \
-    --name impersonator_02 \
-    --output_dir  '' \
-    --image_size 256  \
-    --map_name uv_seg   \
-    --src_path /public/liuwen/p300/imgs/3.jpg    \
-    --tgt_path /public/liuwen/p300/ImPer/motion_transfer_HD/024/8/2/0695.jpg  --visual \
-    --ip http://10.19.129.76 \
-    --port 10086 \
-    --checkpoints_dir /public/liuwen/p300/models --do_saturate_mask  \
-    --bg_replace
->>>>>>> e6b418dc
 
 ## RTX 01, impersonator v3 (currently works)
 python demo_imitator.py --gpu_ids 0 \
@@ -43,7 +25,6 @@
     --checkpoints_dir pretrains/models \
     --output_dir meta_train/impersonator_mi  \
     --image_size 256  --map_name uv_seg   \
-<<<<<<< HEAD
     --ip http://10.10.10.100 --port  8096 \
     --bg_model meta_train/background_inpaintor/net_epoch_50_id_G.pth \
     --src_path meta_train/samples/all_img/men1_256.jpg    \
@@ -52,14 +33,3 @@
     --has_detector  --bg_ks 7 --ft_ks 3  \
     --front_warp \
     --visual
-=======
-    --ip http://10.10.10.100 --port 31102   \
-    --bg_model /root/poseGANs/meta_train/background_inpaintor/net_epoch_50_id_G.pth \
-    --src_path /root/poseGANs/meta_train/samples/all_img/men1_256.jpg    \
-    --tgt_path /root/poseGANs/meta_train/samples/ref_imgs/2  \
-    --pri_path /root/poseGANs/meta_train/samples/ref_imgs/1  \
-    --has_detector  --bg_ks 7 --ft_ks 3  --front_warp --post_tune --visual
-
-
-3_256.jpg  men1_256.jpg 8_256.jpg  women1_256.jpg
->>>>>>> e6b418dc
